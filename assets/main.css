body {
    margin: 0;
    background-color: whitesmoke;
    font-family: system-ui, -apple-system, BlinkMacSystemFont, 'Segoe UI', Roboto, Oxygen, Ubuntu, Cantarell, 'Open Sans', 'Helvetica Neue', sans-serif;
}

main {
    display: flex;
    height: 100vh;
}

<<<<<<< HEAD
main.no-sidebar {
    display: flex;
    height: 100vh;
}

=======
>>>>>>> b46f6bd4
button {
    border: none;
    border-radius: 50vh;
    padding: 7px 10px;
    cursor: pointer;
}

input[type=number]::-webkit-outer-spin-button,
input[type=number]::-webkit-inner-spin-button {
    -webkit-appearance: none;
    margin: 0;
}

input[type=number] {
    -moz-appearance: textfield;
    appearance: textfield;

    max-width: 50px;
    text-align: center;
<<<<<<< HEAD
}

input {
    border-radius: 1vh;
    border-color: lightskyblue;
    border-style: solid;
}

=======
}

input {
    border-radius: 1vh;
    border-color: lightskyblue;
    border-style: solid;
}

>>>>>>> b46f6bd4
h1, h2, h3, h4, h5, h6 {
    margin: 0;
}

label {
    margin-right: 10px;
}

form {
    display: flex;
    flex-direction: column;
    gap: 5px;
}

nav {
    width: 200px;
    background-color: #f4f4f4;
    padding: 10px;
    margin-right: 20px;
    box-shadow: 2px 0 5px rgba(0,0,0,0.1);
}

nav ul {
    list-style-type: none;
    padding: 0;
}

nav li {
    margin: 10px 0;
}

nav a {
    text-decoration: none;
    color: #333;
}

.confirm {
    background-color: lightgreen;
}

.danger {
    background-color: #FF7F7F;
}

.spread-around {
    display: flex;
    justify-content: space-between;
}<|MERGE_RESOLUTION|>--- conflicted
+++ resolved
@@ -9,14 +9,6 @@
     height: 100vh;
 }
 
-<<<<<<< HEAD
-main.no-sidebar {
-    display: flex;
-    height: 100vh;
-}
-
-=======
->>>>>>> b46f6bd4
 button {
     border: none;
     border-radius: 50vh;
@@ -36,7 +28,6 @@
 
     max-width: 50px;
     text-align: center;
-<<<<<<< HEAD
 }
 
 input {
@@ -45,16 +36,6 @@
     border-style: solid;
 }
 
-=======
-}
-
-input {
-    border-radius: 1vh;
-    border-color: lightskyblue;
-    border-style: solid;
-}
-
->>>>>>> b46f6bd4
 h1, h2, h3, h4, h5, h6 {
     margin: 0;
 }
