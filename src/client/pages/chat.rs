#![allow(non_snake_case)]
use crate::client;
use crate::client::components::nav_bar::Navbar;
use crate::client::Splash;
use crate::common;

use client::log_to_console;
use client::score_cmp;
use client::Message;
use client::MessageList;
use client::State;
use common::Scores;
use common::SocketMessage;
use common::UserStatus;
use common::CONFIG;
use dioxus::prelude::*;
use wasm_bindgen_futures::spawn_local;

use once_cell::sync::Lazy;
use std::sync::atomic;
use std::sync::Arc;

pub async fn get_status(state: &State) -> Option<UserStatus> {
    use futures::future::{select, Either};
    use gloo_timers::future::TimeoutFuture;
    use wasm_bindgen::prelude::*;
    use wasm_bindgen_futures::JsFuture;
    use web_sys::{Request, RequestInit, RequestMode, Response};

    let url = format!(
        "{}/status/{}",
        CONFIG.http_address(),
        state.id().simple().to_string()
    );

    let opts = {
        let mut opts = RequestInit::new();
        opts.method("GET");
        opts.mode(RequestMode::Cors);
        opts
    };

    let request = Request::new_with_str_and_init(&url, &opts).ok()?;

    let fetch_future = {
        let window = web_sys::window()?;
        JsFuture::from(window.fetch_with_request(&request))
    };

    let result = select(fetch_future, TimeoutFuture::new(5000)).await;

    match result {
        Either::Left((fetch_result, _)) => {
            let resp: Response = fetch_result.ok()?.dyn_into().ok()?;
            let text = JsFuture::from(resp.text().ok()?).await.ok()?.as_string()?;
            let status: UserStatus = serde_json::from_str(&text).ok()?;
            Some(status)
        }
        Either::Right((_, _)) => return None,
    }
}

pub static PINGER_ACTIVATED: Lazy<Arc<atomic::AtomicBool>> =
    Lazy::new(|| Arc::new(atomic::AtomicBool::new(false)));

fn start_pinger(state: State) {
    let chat = state.chat();
    spawn_local(async move {
        if PINGER_ACTIVATED.swap(true, atomic::Ordering::SeqCst) {
            return;
        }

        log_to_console("Start pinging loop");
        loop {
            log_to_console("pinggg");
            chat.send_message(SocketMessage::GetStatus);
            gloo_timers::future::sleep(std::time::Duration::from_secs(5)).await;
            log_to_console("noice");
        }
    });
}

#[component]
pub fn Chat() -> Element {
    let state = use_context::<State>();
    let Some(scores) = state.scores() else {
        return Splash();
    };

    let chat = state.chat();

    let input = chat.input();
    let messages = chat.messages();
    let peer_score = use_signal(|| chat.peer_scores());
    let popup = chat.popup();
    let status = chat.status();

    log_to_console(&popup);

    start_pinger(state.clone());

    let is_enabled = status() != UserStatus::Disconnected;
    log_to_console(("is enabled: ", is_enabled));

    rsx! {
        div {
            display: "flex",
            flex_direction: "column",
            height: "95vh",

            Navbar { active_chat: true },
            div {
                class: "navmargin",

                if is_enabled {
                    { enabled_chat(state, input, peer_score, scores, messages, popup.clone()) }
                }
                else {
                    { disabled_chat(state, peer_score, scores, input) }
                }
            }
        }
    }
}

fn form_group(
    state: State,
    mut input: Signal<String>,
    peer_score: Signal<Option<Scores>>,
    scores: Scores,
    enabled: bool,
) -> Element {
    rsx! {
        div {
            class: "form-group",
            margin_bottom: "30px",

            div {
                class: "input-group",
                input {
                    r#type: "text",
                    name: "msg",
                    value: input(),
                    disabled: !enabled,
                    autocomplete: "off",
                    background_color: if !enabled {"gray"} else {"white"},
                    border_color: if !enabled {"gray"} else {"white"},
                    oninput: move |event| input.set(event.value()),
                }
                button {
                    r#type: "submit",
                    class: "confirm",
                    background_color: if !enabled {"gray"} else {""},
                    "Send"
                }
                button {
                    prevent_default: "onclick",
                    class: "danger",
                    onclick: move |_| {
                        if !enabled {
                            return;
                        }

                        let thestate = state.clone();
<<<<<<< HEAD
                        let chat = thestate.chat();
                        let status = chat.status();
                        let is_disconnected = status() == UserStatus::Disconnected;
                        spawn_local(async move {
                            chat.new_peer(scores, peer_score.clone(), is_disconnected).await.unwrap();
=======
                        let id = thestate.id();
                        let status = thestate.inner.lock().unwrap().chat.inner.lock().unwrap().status.clone();
                        let is_disconnected = status() == UserStatus::Disconnected;
                        spawn_local(async move {
                            thestate.new_peer(scores, peer_score.clone(), is_disconnected, id).await.unwrap();
>>>>>>> cbbce724
                        });
                    },
                    background_color: if !enabled {"gray"} else {""},
                    "New peer"
                }
            }
        }
    }
}

fn enabled_chat(
    state: State,
    input: Signal<String>,
    peer_score: Signal<Option<Scores>>,
    scores: Scores,
    messages: Signal<Vec<Message>>,
    mut popup: Signal<bool>,
) -> Element {
    let state2 = state.clone();

    rsx! {
        if !popup() {
            div {
                display: "flex",
                margin_left: "20px",
                max_width: "700px",
                flex_direction: "column",
                position: "relative",
                height: "calc(98vh - 50px)",
                max_height: "600px",
                if peer_score().is_some() {
                    button {
                        position: "absolute",
                        top: "5px",
                        left: "50%",
                        transform: "translateX(-50%)",
                        z_index: "10",
                        prevent_default: "onclick",
                        class: "mybutton",
                        onclick: move |event| {
                            event.stop_propagation();
                            log_to_console("overlay clicked");
                            *popup.write() = true;
                        },
                        "Compare scores"
                    }
                }
                div {
                    display: "flex",
                    flex_direction: "column",
                    flex_grow: "1",
                    overflow_y: "auto",
                    div {
                        flex_grow: "1",
                        display: "flex",
                        flex_direction: "column-reverse",
                        MessageList { messages: messages.read().to_vec() }
                    }
                }
                form {
                    onsubmit: move |event| {
                        let state = state2.clone();
                        let  chat = state.chat();
                        let msg = event.data().values().get("msg").unwrap().as_value();
                        chat.send_chat_message(msg);
                    },
                    div {
                        { form_group(state.clone(), input, peer_score, scores , true) }
                    }
                }
            }
        } else {
            div {
                display: "flex",
                flex_direction: "column",
                margin_left: "20px",
                width: "700px",
                div {
                    display: "flex",
                    justify_content: "center",
                    margin_bottom: "50px",
                    button {
                        width: "250px",
                        prevent_default: "onclick",
                        class: "mybutton",
                        onclick: move |event| {
                            event.stop_propagation();
                            log_to_console("go back clicked");
                            *popup.write() = false;
                        },
                        "go back!"
                    }
                }
                div {
                    width: "500px",
                    margin_left: "100px",
                    match peer_score() {
                        Some(score) => {
                            let more_similar = format!("{:.1}", scores.percentage_similarity(score));
                            rsx! {
                                div {
                                    h4 { "Your peer's personality:" }
                                    { score_cmp(scores, score) }
                                    p { "{more_similar}% of people are more similar to you than your peer." }
                                }
                            }
                        },
                        None => { rsx!{""} },
                    }
                }
            }
        }
    }
}

fn disabled_chat(
    state: State,
    peer_score: Signal<Option<Scores>>,
    scores: Scores,
    input: Signal<String>,
) -> Element {
    rsx! {
        div {
            display: "flex",
            margin_left: "20px",
            max_width: "700px",
            flex_direction: "column",
            position: "relative",
            height: "calc(98vh - 50px)",
            max_height: "600px",

            div {
                class: "message-list",
                display: "flex",
                justify_content: "center",
                width: "100%",
                button {
                    class: "mybutton",
                    width: "200px",
                    height: "200px",
                    margin: "auto",
                    onclick: move |_| {
                                let state = state.clone();
<<<<<<< HEAD
                                let chat = state.chat();
                                let mut status = chat.status();
=======
                                let state = state.clone();
                                let id = state.id();
                                let mut status = state.inner.lock().unwrap().chat.inner.lock().unwrap().status.clone();
>>>>>>> cbbce724
                                let is_disconnected = status() == UserStatus::Disconnected;
                                *status.write() = UserStatus::Waiting;

                                spawn_local(async move {
<<<<<<< HEAD
                                    chat.new_peer(scores, peer_score.clone(), is_disconnected).await.unwrap();
=======
                                    state.new_peer(scores, peer_score.clone(), is_disconnected, id).await.unwrap();
>>>>>>> cbbce724
                                });
                    },
                    "Start chatting!"
                }
            }

            { form_group(state.clone(), input, peer_score, scores, false ) }
        }
    }
}<|MERGE_RESOLUTION|>--- conflicted
+++ resolved
@@ -162,19 +162,12 @@
                         }
 
                         let thestate = state.clone();
-<<<<<<< HEAD
                         let chat = thestate.chat();
+                        let id = thestate.id();
                         let status = chat.status();
                         let is_disconnected = status() == UserStatus::Disconnected;
                         spawn_local(async move {
-                            chat.new_peer(scores, peer_score.clone(), is_disconnected).await.unwrap();
-=======
-                        let id = thestate.id();
-                        let status = thestate.inner.lock().unwrap().chat.inner.lock().unwrap().status.clone();
-                        let is_disconnected = status() == UserStatus::Disconnected;
-                        spawn_local(async move {
-                            thestate.new_peer(scores, peer_score.clone(), is_disconnected, id).await.unwrap();
->>>>>>> cbbce724
+                            chat.new_peer(scores, peer_score.clone(), is_disconnected, id).await.unwrap();
                         });
                     },
                     background_color: if !enabled {"gray"} else {""},
@@ -318,23 +311,14 @@
                     margin: "auto",
                     onclick: move |_| {
                                 let state = state.clone();
-<<<<<<< HEAD
                                 let chat = state.chat();
                                 let mut status = chat.status();
-=======
-                                let state = state.clone();
                                 let id = state.id();
-                                let mut status = state.inner.lock().unwrap().chat.inner.lock().unwrap().status.clone();
->>>>>>> cbbce724
                                 let is_disconnected = status() == UserStatus::Disconnected;
                                 *status.write() = UserStatus::Waiting;
 
                                 spawn_local(async move {
-<<<<<<< HEAD
-                                    chat.new_peer(scores, peer_score.clone(), is_disconnected).await.unwrap();
-=======
-                                    state.new_peer(scores, peer_score.clone(), is_disconnected, id).await.unwrap();
->>>>>>> cbbce724
+                                    chat.new_peer(scores, peer_score.clone(), is_disconnected, id).await.unwrap();
                                 });
                     },
                     "Start chatting!"
