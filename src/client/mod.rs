#![allow(non_snake_case)]

use crate::common;
use chat::Chat;
use chat::Message;
use common::Scores;
use dioxus::prelude::*;
use std::ops::Deref;
use std::sync::{Arc, Mutex};
use test::Test;
use wasm_bindgen::prelude::*;
use web_sys::console;
use web_sys::WebSocket;

mod chat;
mod test;

#[wasm_bindgen(start)]
pub fn run_app() {
    launch(App);
}

#[derive(Clone, Default)]
pub struct State {
    inner: Arc<Mutex<InnerState>>,
}

#[derive(Default)]
struct InnerState {
    scores: Option<Scores>,
    peer_scores: Option<Scores>,
    socket: Option<WebSocket>,
    messages: Signal<Vec<Message>>,
    input: Signal<String>,
    connected: Signal<bool>,
}

impl State {
    pub fn insert_message(&self, message: Message) {
        log_to_console("inserting msg");
        log_to_console(&message);
        self.inner.lock().unwrap().messages.push(message);
    }

    pub fn input(&self) -> Signal<String> {
        self.inner.lock().unwrap().input.clone()
    }

    pub fn messages(&self) -> Signal<Vec<Message>> {
        self.inner.lock().unwrap().messages.clone()
    }

    pub fn clear_messages(&self) {
        self.inner.lock().unwrap().messages.clear();
    }

    pub fn set_scores(&self, scores: Scores) {
        self.inner.lock().unwrap().scores = Some(scores);
    }

    pub fn set_peer_scores(&self, scores: Scores) {
        self.inner.lock().unwrap().peer_scores = Some(scores);
    }

    pub fn scores(&self) -> Option<Scores> {
        self.inner.lock().unwrap().scores
    }

    pub fn has_socket(&self) -> bool {
        self.inner.lock().unwrap().socket.is_some()
    }

    pub fn set_socket(&self, socket: WebSocket) {
        self.inner.lock().unwrap().socket = Some(socket);
        *self.not_connected().write() = false;
    }

    fn not_connected(&self) -> Signal<bool> {
        self.inner.lock().unwrap().connected.clone()
    }

    fn clear_socket(&self) {
        self.inner.lock().unwrap().socket = None;
        *self.not_connected().write() = true;
    }

    pub fn send_message(&self, msg: &str) -> bool {
        if let Some(socket) = &self.inner.lock().unwrap().socket {
            let _ = socket.send_with_str(msg);
            true
        } else {
            log_to_console("attempted to send msg without a socket configured");
            false
        }
    }

    pub fn clear_peer(&self) {
        let mut lock = self.inner.lock().unwrap();
        if let Some(socket) = &lock.socket {
            socket.close().unwrap();
        }
        lock.peer_scores = None;
        lock.socket = None;
    }
}

#[derive(Clone, Routable, Debug, PartialEq)]
pub enum Route {
    #[route("/")]
    Home {},
    #[route("/invalid")]
    Invalid {},
    #[route("/chat")]
    Chat {},
    #[route("/test")]
    Test {},
    #[route("/manual")]
    Manual {},
}

fn App() -> Element {
    use_context_provider(State::default);
    rsx!(Router::<Route> {})
}

// Call this function to log a message
pub fn log_to_console(message: impl std::fmt::Debug) {
    let message = format!("{:?}", message);
    console::log_1(&JsValue::from_str(&message));
}

#[component]
pub fn Sidebar() -> Element {
    rsx! {
        div {
            class: "sidebar",
            ul {
                 li {
                    Link { to: Route::Home {}, "Home" }
                }
                 li {
                    Link { to: Route::Manual {}, "Enter scores manually" }
                }
                 li {
                    Link { to: Route::Test {}, "Take the personality test" }
                }
                 li {
                    Link { to: Route::Chat {}, "Start chatting" }
                }
            }
        }
    }
}

#[component]
fn Manual() -> Element {
    let navigator = use_navigator();
    let state = use_context::<State>();

    rsx! {
<<<<<<< HEAD
        form {
            onsubmit:  move |event| {
                match Scores::try_from(event.data().deref()) {
                    Ok(scores) => {
                        state.set_scores(scores);
                        navigator.replace(Route::Chat{});
                    }
                    Err(_) => {
                        navigator.replace(Route::Invalid {});
                    }
                }
            },

            div {
                class: "spread-around",
                label { r#for: "o", "Openness: " }
                input { id: "o", name: "o", value: "50", r#type: "number" }
            }

            div {
                class: "spread-around",
                label { r#for: "c", "Conscientiousness: " }
                input { id: "c", name: "c", value: "50", r#type: "number" }
            }

            div {
                class: "spread-around",
                label { r#for: "e", "Extraversion: " }
                input { id: "e", name: "e", value: "50", r#type: "number" }
            }
            
            div {
                class: "spread-around",
                label { r#for: "a", "Agreeableness: " }
                input { id: "a", name: "a", value: "50", r#type: "number" }
            }

            div {
                class: "spread-around",
                label { r#for: "n", "Neuroticism: " }
                input { id: "n", name: "n", value: "50", r#type: "number" }
            }

            br {}
            
            button {
                class: "confirm",
                r#type: "submit",
                h2 { "Pair" }
=======
            style { { include_str!("../styles.css") } }
        div {
            class: "layout",
            Sidebar {},
            div {
            form { onsubmit:  move |event| {
                 match Scores::try_from(event.data().deref()) {
                     Ok(scores) => {
                         state.set_scores(scores);
                         navigator.replace(Route::Chat{});
                     }
                     Err(_) => {
                         navigator.replace(Route::Invalid {});
                     }

                 }

            },
    div { class: "form-group",
                label { "Openness: " }
                input { name: "o", value: "50"}
                }
                div { class: "form-group",
                    label { "Conscientiousness: " }
                    input { name: "c" , value: "50"}
                }
                div { class: "form-group",
                    label { "Extraversion: " }
                    input { name: "e", value: "50"}
                }
                div { class: "form-group",
                    label { "Agreeableness: " }
                    input { name: "a" , value: "50"}
                }
                div { class: "form-group",
                    label { "Neuroticism: " }
                    input { name: "n", value: "50"}
                }
                div { class: "form-group",
                    input { r#type: "submit", value: "Save" }
            }
        }
            }
    }
    }
}

#[component]
fn Home() -> Element {
    rsx! {
        style {
            { include_str!("../styles.css") }
        }
        div {
            class: "layout",
            Sidebar {},
            div {
                class: "content",
                h1 { "Hello! Welcome to Oceanchat!" }
                p {
                    "Start chatting with people similar to your personality here.
                    First you must take the personality test, or manually input your Big 5 trait scores!"
                }
            }
        }
    }
}

#[component]
pub fn Invalid() -> Element {
    rsx! {
        div {
            p {
                "You have to either take the personality test, or manually submit a valid set of trait scores!"
            }
            div {
                Link {
                    to: Route::Home {},
                    "Back to main page"
                }
>>>>>>> 2b778ff2
            }
        }
    }
}<|MERGE_RESOLUTION|>--- conflicted
+++ resolved
@@ -132,19 +132,22 @@
 #[component]
 pub fn Sidebar() -> Element {
     rsx! {
-        div {
+        nav {
             class: "sidebar",
             ul {
-                 li {
+                li {
                     Link { to: Route::Home {}, "Home" }
                 }
-                 li {
+
+                li {
                     Link { to: Route::Manual {}, "Enter scores manually" }
                 }
-                 li {
+
+                li {
                     Link { to: Route::Test {}, "Take the personality test" }
                 }
-                 li {
+
+                li {
                     Link { to: Route::Chat {}, "Start chatting" }
                 }
             }
@@ -158,101 +161,66 @@
     let state = use_context::<State>();
 
     rsx! {
-<<<<<<< HEAD
-        form {
-            onsubmit:  move |event| {
-                match Scores::try_from(event.data().deref()) {
-                    Ok(scores) => {
-                        state.set_scores(scores);
-                        navigator.replace(Route::Chat{});
-                    }
-                    Err(_) => {
-                        navigator.replace(Route::Invalid {});
-                    }
-                }
-            },
-
-            div {
-                class: "spread-around",
-                label { r#for: "o", "Openness: " }
-                input { id: "o", name: "o", value: "50", r#type: "number" }
-            }
-
-            div {
-                class: "spread-around",
-                label { r#for: "c", "Conscientiousness: " }
-                input { id: "c", name: "c", value: "50", r#type: "number" }
-            }
-
-            div {
-                class: "spread-around",
-                label { r#for: "e", "Extraversion: " }
-                input { id: "e", name: "e", value: "50", r#type: "number" }
-            }
-            
-            div {
-                class: "spread-around",
-                label { r#for: "a", "Agreeableness: " }
-                input { id: "a", name: "a", value: "50", r#type: "number" }
-            }
-
-            div {
-                class: "spread-around",
-                label { r#for: "n", "Neuroticism: " }
-                input { id: "n", name: "n", value: "50", r#type: "number" }
-            }
-
-            br {}
-            
-            button {
-                class: "confirm",
-                r#type: "submit",
-                h2 { "Pair" }
-=======
-            style { { include_str!("../styles.css") } }
-        div {
+        style { { include_str!("../styles.css") } }
+        main {
             class: "layout",
             Sidebar {},
             div {
-            form { onsubmit:  move |event| {
-                 match Scores::try_from(event.data().deref()) {
-                     Ok(scores) => {
-                         state.set_scores(scores);
-                         navigator.replace(Route::Chat{});
-                     }
-                     Err(_) => {
-                         navigator.replace(Route::Invalid {});
-                     }
-
-                 }
-
-            },
-    div { class: "form-group",
-                label { "Openness: " }
-                input { name: "o", value: "50"}
-                }
-                div { class: "form-group",
-                    label { "Conscientiousness: " }
-                    input { name: "c" , value: "50"}
-                }
-                div { class: "form-group",
-                    label { "Extraversion: " }
-                    input { name: "e", value: "50"}
-                }
-                div { class: "form-group",
-                    label { "Agreeableness: " }
-                    input { name: "a" , value: "50"}
-                }
-                div { class: "form-group",
-                    label { "Neuroticism: " }
-                    input { name: "n", value: "50"}
-                }
-                div { class: "form-group",
-                    input { r#type: "submit", value: "Save" }
-            }
-        }
-            }
-    }
+                h1 {"Manual Scores"}
+                br {}
+                form {
+                    onsubmit:  move |event| {
+                        match Scores::try_from(event.data().deref()) {
+                            Ok(scores) => {
+                                state.set_scores(scores);
+                                navigator.replace(Route::Chat{});
+                            }
+                            Err(_) => {
+                                navigator.replace(Route::Invalid {});
+                            }
+                        }
+                    },
+
+                    div {
+                        class: "spread-around",
+                        label { r#for: "o", "Openness: " }
+                        input { id: "o", name: "o", value: "50", r#type: "number" }
+                    }
+        
+                    div {
+                        class: "spread-around",
+                        label { r#for: "c", "Conscientiousness: " }
+                        input { id: "c", name: "c", value: "50", r#type: "number" }
+                    }
+        
+                    div {
+                        class: "spread-around",
+                        label { r#for: "e", "Extraversion: " }
+                        input { id: "e", name: "e", value: "50", r#type: "number" }
+                    }
+                    
+                    div {
+                        class: "spread-around",
+                        label { r#for: "a", "Agreeableness: " }
+                        input { id: "a", name: "a", value: "50", r#type: "number" }
+                    }
+        
+                    div {
+                        class: "spread-around",
+                        label { r#for: "n", "Neuroticism: " }
+                        input { id: "n", name: "n", value: "50", r#type: "number" }
+                    }
+        
+                    br {}
+                    
+                    button {
+                        class: "confirm",
+                        r#type: "submit",
+                        h2 { "Save" }
+                    }
+                }
+            }
+        }
     }
 }
 
@@ -262,11 +230,10 @@
         style {
             { include_str!("../styles.css") }
         }
-        div {
+        main {
             class: "layout",
             Sidebar {},
             div {
-                class: "content",
                 h1 { "Hello! Welcome to Oceanchat!" }
                 p {
                     "Start chatting with people similar to your personality here.
@@ -289,7 +256,6 @@
                     to: Route::Home {},
                     "Back to main page"
                 }
->>>>>>> 2b778ff2
             }
         }
     }
