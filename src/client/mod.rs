--- conflicted
+++ resolved
@@ -157,20 +157,18 @@
 
 fn default_scores() -> Scores {
     static COOKIE: Lazy<Option<Scores>> = Lazy::new(|| {
-        let scores = block_on(fetch_scores_cookie());
+        let scores = block_on(fetch_scores_storage());
         scores
     });
 
     COOKIE.unwrap_or_else(Scores::mid)
 }
 
-async fn fetch_scores_cookie() -> Option<Scores> {
+async fn fetch_scores_storage() -> Option<Scores> {
     let mut eval = eval(
         r#"
-        let value = "; " + document.cookie;
-        let parts = value.split("; scores=");
-        if (parts.length == 2) {
-            let scores = parts.pop().split(";").shift();
+        let scores = localStorage.getItem('scores');
+        if (scores) {
             dioxus.send(scores);
         } else {
             dioxus.send(null);
@@ -178,9 +176,9 @@
         "#,
     );
 
-    let cookies = eval.recv().await.unwrap().to_string();
-    log_to_console(&cookies);
-    Scores::from_str(&cookies).ok()
+    let scores = eval.recv().await.unwrap().to_string();
+    log_to_console(&scores);
+    Scores::from_str(&scores).ok()
 }
 
 #[component]
@@ -190,22 +188,6 @@
     let score = default_scores();
 
     rsx! {
-<<<<<<< HEAD
-    form { onsubmit:  move |event| {
-         match Scores::try_from(event.data().deref()) {
-             Ok(scores) => {
-                 state.set_scores(scores);
-                 save_scores(scores);
-                 navigator.replace(Route::Chat{});
-             }
-             Err(_) => {
-                 navigator.replace(Route::Invalid {});
-             }
-
-         }
-
-    },
-=======
             style { { include_str!("../styles.css") } }
         div {
             class: "layout",
@@ -215,6 +197,7 @@
                  match Scores::try_from(event.data().deref()) {
                      Ok(scores) => {
                          state.set_scores(scores);
+                         save_scores(scores);
                          navigator.replace(Route::Chat{});
                      }
                      Err(_) => {
@@ -224,7 +207,6 @@
                  }
 
             },
->>>>>>> 2b778ff2
     div { class: "form-group",
                 label { "Openness: " }
                 input { name: "o", value: "{score.o}"}
@@ -292,12 +274,8 @@
     }
 }
 
-fn save_scores(scores: Scores) {
-    let script = format!(
-        "document.cookie = 'scores={}; expires=Fri, 31 Dec 9999 23:59:59 GMT; path=/';",
-        scores
-    );
-
+pub fn save_scores(scores: Scores) {
+    let script = format!("localStorage.setItem('scores', '{}');", scores);
     eval(&script);
-    log_to_console("storing scores cookie");
+    log_to_console("storing scores in local storage");
 }