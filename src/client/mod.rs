--- conflicted
+++ resolved
@@ -196,7 +196,6 @@
             class: "layout",
             Sidebar {},
             div {
-<<<<<<< HEAD
                 h1 {"Manual Scores"}
                 br {}
                 form {
@@ -204,6 +203,7 @@
                         match Scores::try_from(event.data().deref()) {
                             Ok(scores) => {
                                 state.set_scores(scores);
+                                save_scores(scores);
                                 navigator.replace(Route::Chat{});
                             }
                             Err(_) => {
@@ -215,31 +215,31 @@
                     div {
                         class: "spread-around",
                         label { r#for: "o", "Openness: " }
-                        input { id: "o", name: "o", value: "50", r#type: "number" }
+                        input { id: "o", name: "o", value: "{score.o}", r#type: "number" }
                     }
         
                     div {
                         class: "spread-around",
                         label { r#for: "c", "Conscientiousness: " }
-                        input { id: "c", name: "c", value: "50", r#type: "number" }
+                        input { id: "c", name: "c", value: "{score.c}", r#type: "number" }
                     }
         
                     div {
                         class: "spread-around",
                         label { r#for: "e", "Extraversion: " }
-                        input { id: "e", name: "e", value: "50", r#type: "number" }
+                        input { id: "e", name: "e", value: "{score.e}", r#type: "number" }
                     }
                     
                     div {
                         class: "spread-around",
                         label { r#for: "a", "Agreeableness: " }
-                        input { id: "a", name: "a", value: "50", r#type: "number" }
+                        input { id: "a", name: "a", value: "{score.a}", r#type: "number" }
                     }
         
                     div {
                         class: "spread-around",
                         label { r#for: "n", "Neuroticism: " }
-                        input { id: "n", name: "n", value: "50", r#type: "number" }
+                        input { id: "n", name: "n", value: "{score.n}", r#type: "number" }
                     }
         
                     br {}
@@ -249,41 +249,6 @@
                         r#type: "submit",
                         h2 { "Save" }
                     }
-=======
-            form { onsubmit:  move |event| {
-                 match Scores::try_from(event.data().deref()) {
-                     Ok(scores) => {
-                         state.set_scores(scores);
-                         save_scores(scores);
-                         navigator.replace(Route::Chat{});
-                     }
-                     Err(_) => {
-                         navigator.replace(Route::Invalid {});
-                     }
-
-                 }
-
-            },
-    div { class: "form-group",
-                label { "Openness: " }
-                input { name: "o", value: "{score.o}"}
-                }
-                div { class: "form-group",
-                    label { "Conscientiousness: " }
-                    input { name: "c" , value: "{score.c}"}
-                }
-                div { class: "form-group",
-                    label { "Extraversion: " }
-                    input { name: "e", value: "{score.e}"}
-                }
-                div { class: "form-group",
-                    label { "Agreeableness: " }
-                    input { name: "a" , value: "{score.a}"}
-                }
-                div { class: "form-group",
-                    label { "Neuroticism: " }
-                    input { name: "n", value: "{score.n}"}
->>>>>>> 826da638
                 }
             }
         }
