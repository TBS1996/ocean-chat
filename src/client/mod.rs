#![allow(non_snake_case)]
#![allow(unused_imports)]

use crate::common;
use common::Scores;

use dioxus::prelude::*;
use futures::executor::block_on;
use once_cell::sync::Lazy;
use std::ops::Deref;
use std::str::FromStr;
use std::sync::{Arc, Mutex};
use wasm_bindgen::prelude::*;
use web_sys::console;
use web_sys::WebSocket;

mod chat;
mod personality;
mod splash;
mod test;

use chat::*;
use personality::*;
use splash::*;
use test::*;

#[wasm_bindgen(start)]
pub fn run_app() {
    launch(App);
}

#[derive(Clone, Default)]
pub struct State {
    inner: Arc<Mutex<InnerState>>,
}

#[derive(Default)]
struct InnerState {
    scores: Option<Scores>,
    peer_scores: Option<Scores>,
    socket: Option<WebSocket>,
    messages: Signal<Vec<Message>>,
    input: Signal<String>,
    connected: Signal<bool>,
}

impl State {
    pub fn load() -> Self {
        let s = Self::default();
        if let Some(scores) = block_on(fetch_scores_storage()) {
            log_to_console("score set!");
            s.set_scores(scores);
        } else {
            log_to_console("score not set!");
        };
        s
    }

    pub fn insert_message(&self, message: Message) {
        log_to_console("inserting msg");
        log_to_console(&message);
        self.inner.lock().unwrap().messages.push(message);
    }

    pub fn input(&self) -> Signal<String> {
        self.inner.lock().unwrap().input.clone()
    }

    pub fn messages(&self) -> Signal<Vec<Message>> {
        self.inner.lock().unwrap().messages.clone()
    }

    pub fn clear_messages(&self) {
        self.inner.lock().unwrap().messages.clear();
    }

    pub fn set_scores(&self, scores: Scores) {
        self.inner.lock().unwrap().scores = Some(scores);
    }

    pub fn set_peer_scores(&self, scores: Scores) {
        self.inner.lock().unwrap().peer_scores = Some(scores);
    }

    pub fn scores(&self) -> Option<Scores> {
        self.inner.lock().unwrap().scores
    }

    pub fn has_socket(&self) -> bool {
        self.inner.lock().unwrap().socket.is_some()
    }

    pub fn set_socket(&self, socket: WebSocket) {
        self.inner.lock().unwrap().socket = Some(socket);
        *self.not_connected().write() = false;
    }

    fn not_connected(&self) -> Signal<bool> {
        self.inner.lock().unwrap().connected.clone()
    }

    fn clear_socket(&self) {
        self.inner.lock().unwrap().socket = None;
        *self.not_connected().write() = true;
    }

    pub fn send_message(&self, msg: &str) -> bool {
        if let Some(socket) = &self.inner.lock().unwrap().socket {
            let _ = socket.send_with_str(msg);
            true
        } else {
            log_to_console("attempted to send msg without a socket configured");
            false
        }
    }

    pub fn clear_peer(&self) {
        let mut lock = self.inner.lock().unwrap();
        if let Some(socket) = &lock.socket {
            socket.close().unwrap();
        }
        lock.peer_scores = None;
        lock.socket = None;
    }
}

#[derive(Clone, Routable, Debug, PartialEq)]
pub enum Route {
    #[route("/")]
    Home {},
    #[route("/invalid")]
    Invalid {},
    #[route("/chat")]
    Chat {},
    #[route("/test")]
    Test {},
    #[route("/manual")]
    Manual {},
    #[route("/splash")]
    Splash {},
    #[route("/personality")]
    Personality {},
}

fn App() -> Element {
    use_context_provider(State::load);
    rsx!(Router::<Route> {})
}

// Call this function to log a message
pub fn log_to_console(message: impl std::fmt::Debug) {
    let message = format!("{:?}", message);
    console::log_1(&JsValue::from_str(&message));
}

#[component]
pub fn Sidebar() -> Element {
    rsx! {
<<<<<<< HEAD
       // style { { include_str!("../styles.css") } },
        div {
            class: "sidebar",
            ul {
                 li {
                    Link { to: Route::Chat {}, "Chat" }
                }
                 li {
                    Link { to: Route::Personality {}, "My personality" }
=======
        nav {
            class: "sidebar",
            ul {
                li {
                    Link { to: Route::Home {}, "Home" }
                }

                li {
                    Link { to: Route::Manual {}, "Enter scores manually" }
                }

                li {
                    Link { to: Route::Test {}, "Take the personality test" }
                }

                li {
                    Link { to: Route::Chat {}, "Start chatting" }
>>>>>>> 236ee138
                }
            }
        }
    }
}

fn default_scores() -> Scores {
    static COOKIE: Lazy<Option<Scores>> = Lazy::new(|| {
        let scores = block_on(fetch_scores_storage());
        scores
    });

    COOKIE.unwrap_or_else(Scores::mid)
}

async fn fetch_scores_storage() -> Option<Scores> {
    let mut eval = eval(
        r#"
        let scores = localStorage.getItem('scores');
        if (scores) {
            dioxus.send(scores);
        } else {
            dioxus.send(null);
        }
        "#,
    );

    let scores = eval.recv().await.unwrap().to_string();
    log_to_console(&scores);
    Scores::from_str(&scores).ok()
}

#[component]
fn Manual() -> Element {
    let navigator = use_navigator();
    let state = use_context::<State>();
    let score = default_scores();

    rsx! {
        style { { include_str!("../styles.css") } }
        main {
            class: "layout",
            Sidebar {},
            div {
<<<<<<< HEAD
            form { onsubmit:  move |event| {
                 match Scores::try_from(event.data().deref()) {
                     Ok(scores) => {
                         state.set_scores(scores);
                         save_scores(scores);
                         navigator.replace(Route::Personality{});
                     }
                     Err(_) => {
                         navigator.replace(Route::Invalid {});
                     }

                 }

            },
    div { class: "form-group",
                label { "Openness: " }
                input { name: "o", value: "{score.o}"}
                }
                div { class: "form-group",
                    label { "Conscientiousness: " }
                    input { name: "c" , value: "{score.c}"}
=======
                h1 {"Manual Scores"}
                br {}
                form {
                    onsubmit:  move |event| {
                        match Scores::try_from(event.data().deref()) {
                            Ok(scores) => {
                                state.set_scores(scores);
                                save_scores(scores);
                                navigator.replace(Route::Chat{});
                            }
                            Err(_) => {
                                navigator.replace(Route::Invalid {});
                            }
                        }
                    },

                    div {
                        class: "spread-around",
                        label { r#for: "o", "Openness: " }
                        input { id: "o", name: "o", value: "{score.o}", r#type: "number" }
                    }
        
                    div {
                        class: "spread-around",
                        label { r#for: "c", "Conscientiousness: " }
                        input { id: "c", name: "c", value: "{score.c}", r#type: "number" }
                    }
        
                    div {
                        class: "spread-around",
                        label { r#for: "e", "Extraversion: " }
                        input { id: "e", name: "e", value: "{score.e}", r#type: "number" }
                    }
                    
                    div {
                        class: "spread-around",
                        label { r#for: "a", "Agreeableness: " }
                        input { id: "a", name: "a", value: "{score.a}", r#type: "number" }
                    }
        
                    div {
                        class: "spread-around",
                        label { r#for: "n", "Neuroticism: " }
                        input { id: "n", name: "n", value: "{score.n}", r#type: "number" }
                    }
        
                    br {}
                    
                    button {
                        class: "confirm",
                        r#type: "submit",
                        h2 { "Save" }
                    }
>>>>>>> 236ee138
                }
            }
        }
    }
}

#[component]
fn Home() -> Element {
<<<<<<< HEAD
    let state = use_context::<State>();

    if state.scores().is_some() {
        return Chat();
    } else {
        return Splash();
=======
    rsx! {
        style {
            { include_str!("../styles.css") }
        }
        main {
            class: "layout",
            Sidebar {},
            div {
                h1 { "Hello! Welcome to Oceanchat!" }
                p {
                    "Start chatting with people similar to your personality here.
                    First you must take the personality test, or manually input your Big 5 trait scores!"
                }
            }
        }
>>>>>>> 236ee138
    }
}

#[component]
pub fn Invalid() -> Element {
    rsx! {
        div {
            p {
                "You have to either take the personality test, or manually submit a valid set of trait scores!"
            }
            div {
                Link {
                    to: Route::Home {},
                    "Back to main page"
                }
            }
        }
    }
}

pub fn save_scores(scores: Scores) {
    let script = format!("localStorage.setItem('scores', '{}');", scores);
    eval(&script);
    log_to_console("storing scores in local storage");
}<|MERGE_RESOLUTION|>--- conflicted
+++ resolved
@@ -156,36 +156,17 @@
 #[component]
 pub fn Sidebar() -> Element {
     rsx! {
-<<<<<<< HEAD
-       // style { { include_str!("../styles.css") } },
-        div {
-            class: "sidebar",
-            ul {
-                 li {
-                    Link { to: Route::Chat {}, "Chat" }
-                }
-                 li {
-                    Link { to: Route::Personality {}, "My personality" }
-=======
         nav {
             class: "sidebar",
             ul {
                 li {
-                    Link { to: Route::Home {}, "Home" }
+                    Link { to: Route::Chat {}, "Chat" }
                 }
 
                 li {
-                    Link { to: Route::Manual {}, "Enter scores manually" }
+                    Link { to: Route::Personality {}, "My personality" }
                 }
 
-                li {
-                    Link { to: Route::Test {}, "Take the personality test" }
-                }
-
-                li {
-                    Link { to: Route::Chat {}, "Start chatting" }
->>>>>>> 236ee138
-                }
             }
         }
     }
@@ -229,29 +210,6 @@
             class: "layout",
             Sidebar {},
             div {
-<<<<<<< HEAD
-            form { onsubmit:  move |event| {
-                 match Scores::try_from(event.data().deref()) {
-                     Ok(scores) => {
-                         state.set_scores(scores);
-                         save_scores(scores);
-                         navigator.replace(Route::Personality{});
-                     }
-                     Err(_) => {
-                         navigator.replace(Route::Invalid {});
-                     }
-
-                 }
-
-            },
-    div { class: "form-group",
-                label { "Openness: " }
-                input { name: "o", value: "{score.o}"}
-                }
-                div { class: "form-group",
-                    label { "Conscientiousness: " }
-                    input { name: "c" , value: "{score.c}"}
-=======
                 h1 {"Manual Scores"}
                 br {}
                 form {
@@ -260,7 +218,7 @@
                             Ok(scores) => {
                                 state.set_scores(scores);
                                 save_scores(scores);
-                                navigator.replace(Route::Chat{});
+                                navigator.replace(Route::Personality{});
                             }
                             Err(_) => {
                                 navigator.replace(Route::Invalid {});
@@ -273,39 +231,38 @@
                         label { r#for: "o", "Openness: " }
                         input { id: "o", name: "o", value: "{score.o}", r#type: "number" }
                     }
-        
+
                     div {
                         class: "spread-around",
                         label { r#for: "c", "Conscientiousness: " }
                         input { id: "c", name: "c", value: "{score.c}", r#type: "number" }
                     }
-        
+
                     div {
                         class: "spread-around",
                         label { r#for: "e", "Extraversion: " }
                         input { id: "e", name: "e", value: "{score.e}", r#type: "number" }
                     }
-                    
+
                     div {
                         class: "spread-around",
                         label { r#for: "a", "Agreeableness: " }
                         input { id: "a", name: "a", value: "{score.a}", r#type: "number" }
                     }
-        
+
                     div {
                         class: "spread-around",
                         label { r#for: "n", "Neuroticism: " }
                         input { id: "n", name: "n", value: "{score.n}", r#type: "number" }
                     }
-        
+
                     br {}
-                    
+
                     button {
                         class: "confirm",
                         r#type: "submit",
                         h2 { "Save" }
                     }
->>>>>>> 236ee138
                 }
             }
         }
@@ -314,30 +271,12 @@
 
 #[component]
 fn Home() -> Element {
-<<<<<<< HEAD
     let state = use_context::<State>();
 
     if state.scores().is_some() {
         return Chat();
     } else {
         return Splash();
-=======
-    rsx! {
-        style {
-            { include_str!("../styles.css") }
-        }
-        main {
-            class: "layout",
-            Sidebar {},
-            div {
-                h1 { "Hello! Welcome to Oceanchat!" }
-                p {
-                    "Start chatting with people similar to your personality here.
-                    First you must take the personality test, or manually input your Big 5 trait scores!"
-                }
-            }
-        }
->>>>>>> 236ee138
     }
 }
 
