--- conflicted
+++ resolved
@@ -25,23 +25,12 @@
 
     rsx! {
         div {
-<<<<<<< HEAD
-            display: "flex",
-            flex_direction: "column",
-            height: "95vh",
-=======
         display: "flex",
         flex_direction: "column",
-
->>>>>>> 17f1c49b
         Navbar{active_chat: false}
 
         div {
             class: "navmargin",
-<<<<<<< HEAD
-
-=======
->>>>>>> 17f1c49b
             style { { include_str!("personality.css") } },
 
             div {
@@ -201,4 +190,4 @@
             trait_bar { tr: Trait::Open, score: scores.o as u32 , label_top}
         }
     }
-}
+}