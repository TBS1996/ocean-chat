--- conflicted
+++ resolved
@@ -1,20 +1,15 @@
 #![allow(non_snake_case)]
 
-<<<<<<< HEAD
-use crate::client::Route;
-use crate::client::Sidebar;
-use crate::client::State;
-use crate::common::Scores;
-=======
 use crate::client;
 use crate::common;
+
 use client::Route;
+use client::Sidebar;
 use client::State;
 use common::Answer;
 use common::Question;
 use common::ScoreTally;
 use common::DISTS;
->>>>>>> 3aeb0fb6
 use dioxus::prelude::*;
 use once_cell::sync::Lazy;
 use std::sync::{Arc, Mutex};
@@ -65,215 +60,5 @@
             }
         }
     }
-<<<<<<< HEAD
     }
-}
-
-#[derive(Default, Clone, Copy)]
-struct ScoreTally {
-    o: u32,
-    c: u32,
-    e: u32,
-    a: u32,
-    n: u32,
-}
-
-impl ScoreTally {
-    fn add_answer(&mut self, question: Question, answer: Answer) {
-        let points = if question.flipped {
-            6 - answer.into_points()
-        } else {
-            answer.into_points()
-        };
-
-        match question.trait_ {
-            Trait::Open => self.o += points,
-            Trait::Con => self.c += points,
-            Trait::Extro => self.e += points,
-            Trait::Agree => self.a += points,
-            Trait::Neurotic => self.n += points,
-        }
-    }
-
-    fn into_scores(self) -> Scores {
-        Converter::convert(self)
-    }
-}
-
-#[derive(Clone, Copy)]
-enum Answer {
-    Disagree,
-    SlightlyDisagree,
-    Neutral,
-    SlightlyAgree,
-    Agree,
-}
-
-impl ToString for Answer {
-    fn to_string(&self) -> String {
-        match self {
-            Self::Disagree => "Disagree",
-            Self::SlightlyDisagree => "Slightly disagree",
-            Self::Neutral => "Neutral",
-            Self::SlightlyAgree => "Slightly agree",
-            Self::Agree => "Agree",
-        }
-        .to_string()
-    }
-}
-
-impl Answer {
-    const ALL: [Answer; 5] = [
-        Answer::Disagree,
-        Answer::SlightlyDisagree,
-        Answer::Neutral,
-        Answer::SlightlyAgree,
-        Answer::Agree,
-    ];
-
-    fn into_points(self) -> u32 {
-        match self {
-            Self::Disagree => 1,
-            Self::SlightlyDisagree => 2,
-            Self::Neutral => 3,
-            Self::SlightlyAgree => 4,
-            Self::Agree => 5,
-        }
-    }
-}
-
-#[derive(Clone, Debug, Copy)]
-enum Trait {
-    Open,
-    Con,
-    Extro,
-    Agree,
-    Neurotic,
-}
-
-#[derive(Clone, Debug, Copy)]
-struct Question {
-    question: &'static str,
-    trait_: Trait,
-    flipped: bool,
-}
-
-impl Question {
-    fn new(question: &'static str, trait_: Trait, flipped: bool) -> Self {
-        Self {
-            question,
-            trait_,
-            flipped,
-        }
-    }
-}
-
-impl fmt::Display for Question {
-    fn fmt(&self, f: &mut fmt::Formatter<'_>) -> fmt::Result {
-        write!(f, "{}", self.question)
-    }
-}
-
-fn all_questions() -> Vec<Question> {
-    let extraversion = vec![
-        (
-            "I don't mind being the center of attention.",
-            Trait::Extro,
-            false,
-        ),
-        (
-            "I talk to a lot of different people at parties.",
-            Trait::Extro,
-            false,
-        ),
-        ("I am the life of the party.", Trait::Extro, false),
-        ("I start conversations.", Trait::Extro, false),
-        ("I feel comfortable around people.", Trait::Extro, false),
-        ("I don't talk a lot.", Trait::Extro, true),
-        ("I keep in the background.", Trait::Extro, true),
-        ("I have little to say.", Trait::Extro, true),
-        (
-            "I don't like to draw attention to myself.",
-            Trait::Extro,
-            true,
-        ),
-        ("I am quiet around strangers.", Trait::Extro, true),
-    ];
-
-    let neuroticism = vec![
-        ("I get stressed out easily.", Trait::Neurotic, false),
-        ("I worry about things.", Trait::Neurotic, false),
-        ("I am easily disturbed.", Trait::Neurotic, false),
-        ("I get upset easily.", Trait::Neurotic, false),
-        ("I change my mood a lot.", Trait::Neurotic, false),
-        ("I have frequent mood swings.", Trait::Neurotic, false),
-        ("I get irritated easily.", Trait::Neurotic, false),
-        ("I often feel blue.", Trait::Neurotic, false),
-        ("I am relaxed most of the time.", Trait::Neurotic, true),
-        ("I seldom feel blue.", Trait::Neurotic, true),
-    ];
-
-    let agreeableness = vec![
-        ("I am interested in people.", Trait::Agree, false),
-        ("I sympathize with others' feelings.", Trait::Agree, false),
-        ("I have a soft heart.", Trait::Agree, false),
-        ("I take time out for others.", Trait::Agree, false),
-        ("I feel others' emotions.", Trait::Agree, false),
-        ("I make people feel at ease.", Trait::Agree, false),
-        ("I feel little concern for others.", Trait::Agree, true),
-        ("I am not really interested in others.", Trait::Agree, true),
-        ("I insult people.", Trait::Agree, true),
-        (
-            "I am not interested in other people's problems.",
-            Trait::Agree,
-            true,
-        ),
-    ];
-
-    let conscientiousness = vec![
-        ("I am always prepared.", Trait::Con, false),
-        ("I pay attention to details.", Trait::Con, false),
-        ("I get chores done right away.", Trait::Con, false),
-        ("I like order.", Trait::Con, false),
-        ("I follow a schedule.", Trait::Con, false),
-        ("I am exacting in my work.", Trait::Con, false),
-        ("I leave my belongings around.", Trait::Con, true),
-        ("I shirk my duties.", Trait::Con, true),
-        ("I make a mess of things.", Trait::Con, true),
-        (
-            "I often forget to put things back in their proper place.",
-            Trait::Con,
-            true,
-        ),
-    ];
-
-    let openness = vec![
-        ("I have a rich vocabulary.", Trait::Open, false),
-        ("I have a vivid imagination.", Trait::Open, false),
-        ("I have excellent ideas.", Trait::Open, false),
-        ("I am quick to understand things.", Trait::Open, false),
-        ("I use difficult words.", Trait::Open, false),
-        ("I spend time reflecting on things.", Trait::Open, false),
-        ("I am full of ideas.", Trait::Open, false),
-        ("I do not have a good imagination.", Trait::Open, true),
-        ("I am not interested in abstract ideas.", Trait::Open, true),
-        (
-            "I have difficulty understanding abstract ideas.",
-            Trait::Open,
-            true,
-        ),
-    ];
-
-    let questions: Vec<Question> = extraversion
-        .into_iter()
-        .chain(neuroticism)
-        .chain(agreeableness)
-        .chain(conscientiousness)
-        .chain(openness)
-        .map(|(question, trait_, flipped)| Question::new(question, trait_, flipped))
-        .collect();
-
-    questions
-=======
->>>>>>> 3aeb0fb6
 }