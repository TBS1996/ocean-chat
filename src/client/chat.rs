--- conflicted
+++ resolved
@@ -2,7 +2,6 @@
 use crate::client;
 use crate::common;
 
-use client::big_five_bars;
 use client::log_to_console;
 use client::score_cmp;
 use client::Navbar;
@@ -30,11 +29,7 @@
     let is_init = state.is_init();
     log_to_console(&is_init);
     let mut is_init = use_signal(move || is_init);
-<<<<<<< HEAD
     let peer_score = use_signal(|| state.peer_scores());
-=======
-    let peer_score = use_signal(|| None);
->>>>>>> 3d0f2519
 
     let state2 = state.clone();
 
@@ -102,7 +97,6 @@
                 }
                 div {
                     width: "500px",
-<<<<<<< HEAD
                     match peer_score() {
                         Some(score) => {
                             rsx! {
@@ -113,13 +107,6 @@
                             }
                         },
                         None => { rsx!{""} },
-=======
-                    match *peer_score.read() {
-                        Some(score) => {
-                             big_five_bars(score, true)
-                        },
-                        None => { rsx!{} },
->>>>>>> 3d0f2519
                     }
                 }
             }
@@ -179,11 +166,7 @@
 async fn connect_to_peer(
     scores: Scores,
     state: State,
-<<<<<<< HEAD
     peer_score_signal: Signal<Option<Scores>>,
-=======
-    mut peer_score_signal: Signal<Option<Scores>>,
->>>>>>> 3d0f2519
 ) -> Result<WebSocket, String> {
     log_to_console("Starting to connect");
     let url = format!(
@@ -232,11 +215,7 @@
                     return;
                 }
                 SocketMessage::PeerScores(peer_scores) => {
-<<<<<<< HEAD
                     *peer_score_signal.write_unchecked() = Some(peer_scores);
-=======
-                    *peer_score_signal.write() = Some(peer_scores);
->>>>>>> 3d0f2519
                     state.set_peer_scores(peer_scores);
                     let diff = scores.percentage_similarity(peer_scores);
                     let msg = format!(
