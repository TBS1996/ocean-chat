--- conflicted
+++ resolved
@@ -130,7 +130,6 @@
         diff_sum.sqrt()
     }
 
-<<<<<<< HEAD
     pub fn mid() -> Self {
         Self {
             o: 50.,
@@ -139,7 +138,8 @@
             a: 50.,
             n: 50.,
         }
-=======
+    }
+
     /// Returns the percentage of people who are more similar than the given peer.
     pub fn percentage_similarity(self, other: Scores) -> f32 {
         let distance = self.distance(&other);
@@ -149,7 +149,6 @@
             .count();
         let ratio = closer as f32 / SCORES.len() as f32;
         ratio * 100.
->>>>>>> 52985925
     }
 }
 
