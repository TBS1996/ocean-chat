--- conflicted
+++ resolved
@@ -20,11 +20,8 @@
 fn handle_socket(
     socket: WebSocket,
     id: String,
-<<<<<<< HEAD
     upsender: mpsc::Sender<UpMsg>,
-=======
     mut close_signal: oneshot::Receiver<()>,
->>>>>>> 2e069a97
 ) -> (Sender<SocketMessage>, Receiver<SocketMessage>) {
     let (x_sender, mut x_receiver) = channel::<SocketMessage>(32);
     let (sender, receiver) = channel(32);
@@ -103,9 +100,7 @@
     pub scores: Scores,
     pub con_time: SystemTime,
     pub sender: Sender<SocketMessage>,
-<<<<<<< HEAD
     pub receiver: Receiver<SocketMessage>,
-=======
     close_signal: Option<oneshot::Sender<()>>,
 }
 
@@ -122,7 +117,6 @@
             }
         });
     }
->>>>>>> 2e069a97
 }
 
 impl User {
@@ -130,13 +124,9 @@
         tracing::info!("user queued ");
         let con_time = SystemTime::now();
 
-<<<<<<< HEAD
-        let (sender, receiver) = handle_socket(socket, id.clone(), tx);
-=======
         let (onesend, onerecv) = oneshot::channel();
 
-        let (sender, receiver) = handle_socket(socket, id.clone(), onerecv);
->>>>>>> 2e069a97
+        let (sender, receiver) = handle_socket(socket, id.clone(), tx, onerecv);
 
         User {
             scores,
