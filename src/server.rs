--- conflicted
+++ resolved
@@ -10,50 +10,12 @@
 
 use crate::common::Scores;
 use crate::common::SocketMessage;
-<<<<<<< HEAD
 use crate::common::CONFIG;
-use axum::extract::Path;
-=======
->>>>>>> 23282cfb
 use futures_util::SinkExt;
 use futures_util::StreamExt;
 use std::sync::{Arc, Mutex};
 use tower_http::cors::{Any, CorsLayer};
-<<<<<<< HEAD
 
-static STATE: Lazy<Arc<Mutex<State>>> = Lazy::new(|| {
-    let s = State::new();
-    Arc::new(Mutex::new(s))
-});
-
-/// Bi-directional mapping of all paired up users.
-#[derive(Clone, Default)]
-struct Pairs {
-    inner: HashMap<UserId, UserId>,
-}
-
-impl Pairs {
-    fn insert(&mut self, a: UserId, b: UserId) {
-        self.inner.insert(a, b);
-        self.inner.insert(b, a);
-    }
-
-    fn remove(&mut self, id: UserId) {
-        let peer = self.get(id);
-        self.inner.remove(&id);
-        self.inner.remove(&peer);
-    }
-
-    fn get(&self, id: UserId) -> UserId {
-        self.inner.get(&id).unwrap().to_owned()
-    }
-}
-
-=======
-
-const PAIR_WINDOW_MILLIS: u64 = 1000;
-
->>>>>>> 23282cfb
 /// Holds the client-server connections between two peers.
 struct Connection {
     left: WebSocket,
@@ -184,7 +146,10 @@
                         });
                     }
                 }
-                tokio::time::sleep(std::time::Duration::from_millis(PAIR_WINDOW_MILLIS)).await;
+                tokio::time::sleep(std::time::Duration::from_millis(
+                    CONFIG.pair_interval_millis,
+                ))
+                .await;
             }
         });
     }
