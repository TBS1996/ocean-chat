use axum::{
    extract::ws::Message,
    extract::ws::{WebSocket, WebSocketUpgrade},
    extract::Extension,
    extract::Path,
    response::IntoResponse,
    routing::get,
    Router,
};

use crate::common;
use crate::common::Scores;
use crate::common::SocketMessage;
use crate::common::CONFIG;
use futures_util::SinkExt;
use futures_util::StreamExt;
use std::sync::{Arc, Mutex};
use std::time::Duration;
use tower_http::cors::{Any, CorsLayer};

/// Holds the client-server connections between two peers.
struct Connection {
    left: WebSocket,
    right: WebSocket,
}

impl Connection {
    pub fn new(left: WebSocket, right: WebSocket) -> Self {
        Self { left, right }
    }

    /// Handles sending messages from one peer to another.
    pub async fn run(self) {
        eprintln!("communication starting between a pair");
        let msg = "connected to peer!".to_string();

        let (mut left_tx, mut left_rx) = self.left.split();
        let (mut right_tx, mut right_rx) = self.right.split();

        let _ = right_tx.send(SocketMessage::info_msg(msg.clone())).await;
        let _ = left_tx.send(SocketMessage::info_msg(msg)).await;

        loop {
            tokio::select! {
                Some(Ok(msg)) = right_rx.next() => {
                    match msg {
                        Message::Close(_) => {
                            let _ = left_tx.send(SocketMessage::info_msg("Peer disconnected".to_string())).await;
                            break;
                        },
                        Message::Text(msg) => {
                            eprintln!("right->left: {}", &msg);
                            if left_tx.send(SocketMessage::user_msg(msg)).await.is_err() {
                                eprintln!("Failed to send message to right");
                                break;
                            }
                        },
                        _ => {}
                    }
                }
                Some(Ok(msg)) = left_rx.next() => {
                    match msg {
                        Message::Close(_) => {
                            let _ = right_tx.send(SocketMessage::info_msg("Peer disconnected".to_string())).await;
                            break;
                        },
                        Message::Text(msg) => {
                            eprintln!("left->right: {}", &msg);
                            if right_tx.send(SocketMessage::user_msg(msg)).await.is_err() {
                                eprintln!("Failed to send message to right");
                                break;
                            }
                        },
                        _ => {}
                    }
                }
                else => {
                    let _ = left_tx.send(SocketMessage::user_msg("unexpected error occured".to_string())).await;
                    let _ = right_tx.send(SocketMessage::user_msg("unexpected error occured".to_string())).await;
                    break;
                }
            }
        }
    }
}

struct WaitingUser {
    time_added: Duration,
    score: Scores,
    socket: WebSocket,
}

/// If 2 or more users are present, it'll pop the longest-waiting user along with
/// another user who has the closest personality.
fn pair_pop(users: &mut Vec<WaitingUser>) -> Option<(WaitingUser, WaitingUser)> {
    if users.len() < 2 {
        return None;
    }

    // prioritize the user who waited the longest.
    let left = users.remove(0);

    let mut right_index = 0;
    let mut closest = f32::MAX;

    for (index, user) in users.iter().enumerate() {
        let diff = left.score.distance(&user.score);
        if diff < closest {
            closest = diff;
            right_index = index;
        }
    }

    let right = users.remove(right_index);

    eprintln!(
        "two users paired up! remaining users waiting: {}",
        users.len()
    );
    Some((left, right))
}

#[derive(Default, Clone)]
struct State {
    // Users waiting to be matched with a peer.
    users_waiting: Arc<Mutex<Vec<WaitingUser>>>,
}

impl State {
    fn new() -> Self {
        Self::default()
    }

    /// Queues a user for pairing. Await the oneshot receiver and
    /// you will receive the peer ID when pairing has completed.
    fn queue(&self, score: Scores, socket: WebSocket) {
<<<<<<< HEAD
        eprintln!("user queued ");
        let time_added = common::current_unix();
        let user = WaitingUser {
            score,
            socket,
            time_added,
        };
        self.users_waiting.lock().unwrap().push(user);
=======
        eprintln!("queing user..");
        let user = WaitingUser { score, socket };
        let mut users = self.users_waiting.lock().unwrap();
        users.push(user);
        eprintln!("users waiting: {}", users.len());
>>>>>>> 2bb9077c
    }

    async fn queue_zapper(&self) {
        eprintln!("queue zapper started");
        let users = Arc::clone(&self.users_waiting);
        let loop_pause = (CONFIG.wait_len_secs / 10).max(1);
        tokio::spawn(async move {
            loop {
                let current_time = common::current_unix();
                {
                    let mut lock = users.lock().unwrap();

                    let idx = lock.iter().position(|user| {
                        current_time.as_secs() - user.time_added.as_secs() >= CONFIG.wait_len_secs
                    });

                    if let Some(index) = idx {
                        let mut expired_users: Vec<WaitingUser> = lock.drain(index..).collect();
                        drop(lock);
                        for user in &mut expired_users {
                            user.socket
                                .send(SocketMessage::info_msg("timed out: no peer found".into()))
                                .await;
                        }
                    }
                }

                tokio::time::sleep(std::time::Duration::from_millis(loop_pause)).await;
            }
        });
    }

    async fn start_pairing(&self) {
        eprintln!("pairing started");
        let users = Arc::clone(&self.users_waiting);
        tokio::spawn(async move {
            loop {
                {
                    let mut lock = users.lock().unwrap();
                    while let Some((left, right)) = pair_pop(&mut lock) {
                        tokio::spawn(async move {
                            Connection::new(left.socket, right.socket).run().await;
                        });
                    }
                }
                tokio::time::sleep(std::time::Duration::from_millis(
                    CONFIG.pair_interval_millis,
                ))
                .await;
            }
        });
    }
}

async fn pair_handler(
    Path(scores): Path<String>,
    ws: WebSocketUpgrade,
    Extension(state): Extension<Arc<State>>,
) -> impl IntoResponse {
    eprintln!("pair handling!");
    let scores: Scores = scores.parse().unwrap();
    ws.on_upgrade(move |socket| {
        let state = state.clone();
        async move {
            let state = state.clone();
            state.queue(scores, socket);
        }
    })
}

pub async fn run() {
    let state = State::new();
    state.start_pairing().await;
    state.queue_zapper().await;

    eprintln!("starting server ");
    let cors = CorsLayer::new()
        .allow_origin(Any)
        .allow_methods(Any)
        .allow_headers(Any);

    let app = Router::new()
        .route("/pair/:scores", get(pair_handler))
        .layer(cors)
        .layer(Extension(Arc::new(state)));

    let addr = "0.0.0.0:3000".parse().unwrap();
    axum::Server::bind(&addr)
        .serve(app.into_make_service())
        .await
        .unwrap();
}<|MERGE_RESOLUTION|>--- conflicted
+++ resolved
@@ -14,8 +14,9 @@
 use crate::common::CONFIG;
 use futures_util::SinkExt;
 use futures_util::StreamExt;
-use std::sync::{Arc, Mutex};
+use std::sync::Arc;
 use std::time::Duration;
+use tokio::sync::Mutex;
 use tower_http::cors::{Any, CorsLayer};
 
 /// Holds the client-server connections between two peers.
@@ -133,51 +134,53 @@
 
     /// Queues a user for pairing. Await the oneshot receiver and
     /// you will receive the peer ID when pairing has completed.
-    fn queue(&self, score: Scores, socket: WebSocket) {
-<<<<<<< HEAD
-        eprintln!("user queued ");
+    async fn queue(&self, score: Scores, socket: WebSocket) {
+        eprintln!("queing user..");
         let time_added = common::current_unix();
         let user = WaitingUser {
             score,
             socket,
             time_added,
         };
-        self.users_waiting.lock().unwrap().push(user);
-=======
-        eprintln!("queing user..");
-        let user = WaitingUser { score, socket };
-        let mut users = self.users_waiting.lock().unwrap();
+        let mut users = self.users_waiting.lock().await;
         users.push(user);
         eprintln!("users waiting: {}", users.len());
->>>>>>> 2bb9077c
-    }
-
-    async fn queue_zapper(&self) {
+    }
+
+    async fn queue_purger(&self) {
         eprintln!("queue zapper started");
         let users = Arc::clone(&self.users_waiting);
-        let loop_pause = (CONFIG.wait_len_secs / 10).max(1);
+        let loop_pause = (CONFIG.max_wait_len_secs / 10).max(1);
         tokio::spawn(async move {
             loop {
                 let current_time = common::current_unix();
                 {
-                    let mut lock = users.lock().unwrap();
+                    let mut lock = users.lock().await;
+                    let user_qty = lock.len();
 
                     let idx = lock.iter().position(|user| {
-                        current_time.as_secs() - user.time_added.as_secs() >= CONFIG.wait_len_secs
+                        current_time.as_secs() - user.time_added.as_secs()
+                            < CONFIG.max_wait_len_secs
                     });
 
-                    if let Some(index) = idx {
-                        let mut expired_users: Vec<WaitingUser> = lock.drain(index..).collect();
-                        drop(lock);
-                        for user in &mut expired_users {
-                            user.socket
-                                .send(SocketMessage::info_msg("timed out: no peer found".into()))
-                                .await;
-                        }
-                    }
-                }
-
-                tokio::time::sleep(std::time::Duration::from_millis(loop_pause)).await;
+                    let index = idx.unwrap_or(user_qty);
+
+                    if index == 0 {
+                        continue;
+                    }
+
+                    let mut expired_users: Vec<WaitingUser> = lock.drain(..index).collect();
+                    drop(lock);
+                    eprintln!("zapping {} users..", expired_users.len());
+                    for user in &mut expired_users {
+                        let _ = user
+                            .socket
+                            .send(SocketMessage::info_msg("timed out: no peer found".into()))
+                            .await;
+                    }
+                }
+
+                tokio::time::sleep(std::time::Duration::from_secs(loop_pause)).await;
             }
         });
     }
@@ -188,7 +191,7 @@
         tokio::spawn(async move {
             loop {
                 {
-                    let mut lock = users.lock().unwrap();
+                    let mut lock = users.lock().await;
                     while let Some((left, right)) = pair_pop(&mut lock) {
                         tokio::spawn(async move {
                             Connection::new(left.socket, right.socket).run().await;
@@ -215,7 +218,7 @@
         let state = state.clone();
         async move {
             let state = state.clone();
-            state.queue(scores, socket);
+            state.queue(scores, socket).await;
         }
     })
 }
